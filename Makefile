--- conflicted
+++ resolved
@@ -73,22 +73,13 @@
 	strip $(PROGS)
 
 dist: tig.spec
-<<<<<<< HEAD
 	@mkdir -p $(TARNAME) && \
-	cp tig.spec $(TARNAME)
+	cp tig.spec $(TARNAME) && \
+	echo $(VERSION) > $(TARNAME)/VERSION
 	git-archive --format=tar --prefix=$(TARNAME)/ HEAD > $(TARNAME).tar && \
-	tar rf $(TARNAME).tar $(TARNAME)/tig.spec && \
+	tar rf $(TARNAME).tar $(TARNAME)/tig.spec $(TARNAME)/VERSION && \
 	gzip -f -9 $(TARNAME).tar && \
 	md5sum $(TARNAME).tar.gz > $(TARNAME).tar.gz.md5
-=======
-	git-archive --format=tar --prefix=$(TARNAME)/ HEAD > $(TARNAME).tar
-	@mkdir -p $(TARNAME)
-	@cp tig.spec $(TARNAME)
-	echo $(VERSION) > $(TARNAME)/VERSION
-	tar rf $(TARNAME).tar \
-	       $(TARNAME)/tig.spec \
-	       $(TARNAME)/VERSION
->>>>>>> b253ee86
 	@rm -rf $(TARNAME)
 
 rpm: dist
